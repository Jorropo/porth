--- conflicted
+++ resolved
@@ -811,11 +811,6 @@
     return start
 
 # TODO: lexer does not support new lines inside of the string literals
-<<<<<<< HEAD
-# TODO: lexer does not support // inside of string literals
-=======
-# TODO: lexer does not support quotes inside of the string literals
->>>>>>> d7b9fa40
 def lex_line(file_path: str, row: int, line: str) -> Generator[Token, None, None]:
     col = find_col(line, 0, lambda x: not x.isspace())
     assert len(TokenType) == 5, 'Exhaustive handling of token types in lex_line'
